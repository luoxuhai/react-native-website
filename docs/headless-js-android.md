---
id: headless-js-android
title: Headless JS
---

Headless JS is a way to run tasks in JavaScript while your app is in the background. It can be used, for example, to sync fresh data, handle push notifications, or play music.

## The JS API

A task is a simple async function that you register on `AppRegistry`, similar to registering React applications:

```jsx
AppRegistry.registerHeadlessTask('SomeTaskName', () => require('SomeTaskName'));
```

Then, in `SomeTaskName.js`:

```jsx
module.exports = async (taskData) => {
  // do stuff
};
```

You can do anything in your task such as network requests, timers and so on, as long as it doesn't touch UI. Once your task completes (i.e. the promise is resolved), React Native will go into "paused" mode (unless there are other tasks running, or there is a foreground app).

## The Java API

Yes, this does still require some native code, but it's pretty thin. You need to extend `HeadlessJsTaskService` and override `getTaskConfig`, e.g.:

```java
public class MyTaskService extends HeadlessJsTaskService {

  @Override
  protected @Nullable HeadlessJsTaskConfig getTaskConfig(Intent intent) {
    Bundle extras = intent.getExtras();
    if (extras != null) {
      return new HeadlessJsTaskConfig(
          "SomeTaskName",
          Arguments.fromBundle(extras),
          5000, // timeout for the task
          false // optional: defines whether or not  the task is allowed in foreground. Default is false
        );
    }
    return null;
  }
}
```

Then add the service to your `AndroidManifest.xml` file:

```
<service android:name="com.example.MyTaskService" />
```

Now, whenever you [start your service][0], e.g. as a periodic task or in response to some system event / broadcast, JS will spin up, run your task, then spin down.

Example:

```java
Intent service = new Intent(getApplicationContext(), MyTaskService.class);
Bundle bundle = new Bundle();

bundle.putString("foo", "bar");
service.putExtras(bundle);

getApplicationContext().startService(service);
```

## Retries

By default, the headless JS task will not perform any retries. In order to do so, you need to create a `HeadlessJsRetryPolicy` and throw a specfic `Error`.

`LinearCountingRetryPolicy` is an implementation of `HeadlessJsRetryPolicy` that allows you to specify a maximum number of retries with a fixed delay between each attempt. If that does not suit your needs then you can easily implement your own `HeadlessJsRetryPolicy`. These policies can simply be passed as an extra argument to the `HeadlessJsTaskConfig` constructor, e.g.

```java
HeadlessJsRetryPolicy retryPolicy = new LinearCountingRetryPolicy(
  3, // Max number of retry attempts
  1000 // Delay between each retry attempt
);

return new HeadlessJsTaskConfig(
  'SomeTaskName',
  Arguments.fromBundle(extras),
  5000,
  false,
  retryPolicy
);
```

A retry attempt will only be made when a specific `Error` is thrown. Inside a headless JS task, you can import the error and throw it when a retry attempt is required.

Example:

<<<<<<< HEAD
```javascript
=======
```jsx
>>>>>>> 0f739cd6
import {HeadlessJsTaskError} from 'HeadlessJsTask';

module.exports = async (taskData) => {
  const condition = ...;
  if (!condition) {
    throw new HeadlessJsTaskError();
  }
};
```

If you wish all errors to cause a retry attempt, you will need to catch them and throw the above error.

## Caveats

- The function passed to `setTimeout` does not always behave as expected. Instead the function is called only when the application is launched again. If you just need to wait, use the retry functionality.
- By default, your app will crash if you try to run a task while the app is in the foreground. This is to prevent developers from shooting themselves in the foot by doing a lot of work in a task and slowing the UI. You can pass a fourth `boolean` argument to control this behaviour.
- If you start your service from a `BroadcastReceiver`, make sure to call `HeadlessJsTaskService.acquireWakeLockNow()` before returning from `onReceive()`.

## Example Usage

Service can be started from Java API. First you need to decide when the service should be started and implement your solution accordingly. Here is a simple example that reacts to network connection change.

Following lines shows part of Android manifest file for registering broadcast receiver.

```xml
<receiver android:name=".NetworkChangeReceiver" >
  <intent-filter>
    <action android:name="android.net.conn.CONNECTIVITY_CHANGE" />
  </intent-filter>
</receiver>
```

Broadcast receiver then handles intent that was broadcasted in onReceive function. This is a great place to check whether your app is on foreground or not. If app is not on foreground we can prepare our intent to be started, with no information or additional information bundled using `putExtra` (keep in mind bundle can handle only parcelable values). In the end service is started and wakelock is acquired.

```java
public class NetworkChangeReceiver extends BroadcastReceiver {

    @Override
    public void onReceive(final Context context, final Intent intent) {
        /**
          This part will be called everytime network connection is changed
          e.g. Connected -> Not Connected
        **/
        if (!isAppOnForeground((context))) {
            /**
              We will start our service and send extra info about
              network connections
            **/
            boolean hasInternet = isNetworkAvailable(context);
            Intent serviceIntent = new Intent(context, MyTaskService.class);
            serviceIntent.putExtra("hasInternet", hasInternet);
            context.startService(serviceIntent);
            HeadlessJsTaskService.acquireWakeLockNow(context);
        }
    }

    private boolean isAppOnForeground(Context context) {
        /**
          We need to check if app is in foreground otherwise the app will crash.
         http://stackoverflow.com/questions/8489993/check-android-application-is-in-foreground-or-not
        **/
        ActivityManager activityManager = (ActivityManager) context.getSystemService(Context.ACTIVITY_SERVICE);
        List<ActivityManager.RunningAppProcessInfo> appProcesses =
        activityManager.getRunningAppProcesses();
        if (appProcesses == null) {
            return false;
        }
        final String packageName = context.getPackageName();
        for (ActivityManager.RunningAppProcessInfo appProcess : appProcesses) {
            if (appProcess.importance ==
            ActivityManager.RunningAppProcessInfo.IMPORTANCE_FOREGROUND &&
             appProcess.processName.equals(packageName)) {
                return true;
            }
        }
        return false;
    }

    public static boolean isNetworkAvailable(Context context) {
        ConnectivityManager cm = (ConnectivityManager)
        context.getSystemService(Context.CONNECTIVITY_SERVICE);
        NetworkInfo netInfo = cm.getActiveNetworkInfo();
        return (netInfo != null && netInfo.isConnected());
    }


}
```

[0]: https://developer.android.com/reference/android/content/Context.html#startService(android.content.Intent)<|MERGE_RESOLUTION|>--- conflicted
+++ resolved
@@ -91,11 +91,7 @@
 
 Example:
 
-<<<<<<< HEAD
-```javascript
-=======
 ```jsx
->>>>>>> 0f739cd6
 import {HeadlessJsTaskError} from 'HeadlessJsTask';
 
 module.exports = async (taskData) => {
