--- conflicted
+++ resolved
@@ -21,15 +21,9 @@
     "name": "Facebook Analytics",
     "icon": "fba.png",
     "linkAppStore": "https://itunes.apple.com/us/app/facebook/id1266461465",
-<<<<<<< HEAD
     "linkPlayStore": "https://play.google.com/store/apps/details?id=com.facebook.analytics",
-=======
-    "linkPlayStore":
-      "https://play.google.com/store/apps/details?id=com.facebook.analytics",
-    "infoLink":
-      "https://analytics.facebook.com/blog",
+    "infoLink": "https://analytics.facebook.com/blog",
     "infoTitle": "Using React Native App to Measure the Business Impact of Instagram and Pages in Facebook Analytics",
->>>>>>> fee70c81
     "pinned": true
   },
   {
@@ -71,44 +65,26 @@
   {
     "name": "Skype",
     "icon": "skype.png",
-<<<<<<< HEAD
     "linkAppStore": "https://itunes.apple.com/us/app/skype-for-iphone/id304878510?mt=8",
     "linkPlayStore": "https://play.google.com/store/apps/details?id=com.skype.raider",
-=======
-    "linkAppStore":
-      "https://itunes.apple.com/us/app/skype-for-iphone/id304878510?mt=8",
-    "linkPlayStore":
-      "https://play.google.com/store/apps/details?id=com.skype.raider",
-    "infoLink":
-      "https://blogs.skype.com/",
+    "infoLink": "https://blogs.skype.com/",
     "infoTitle": "Supporting React Native at Skype",
->>>>>>> fee70c81
     "pinned": true
   },
   {
     "name": "Tesla",
     "icon": "tesla.png",
-<<<<<<< HEAD
     "linkPlayStore": "https://play.google.com/store/apps/details?id=com.teslamotors.tesla",
     "linkAppStore": "https://itunes.apple.com/us/app/tesla-motors/id582007913?mt=8",
-=======
-    "linkPlayStore":
-      "https://play.google.com/store/apps/details?id=com.teslamotors.tesla",
-    "linkAppStore":
-      "https://itunes.apple.com/us/app/tesla-motors/id582007913?mt=8",
-    "infoLink": 
-      "https://www.tesla.com/blog",
+    "infoLink": "https://www.tesla.com/blog",
     "infoTitle": "Using React Native for improved designs and quality",
->>>>>>> fee70c81
     "pinned": true
   },
   {
     "name": "Uber",
     "icon": "uber.png",
-    "infoLink": 
-      "https://eng.uber.com/ubereats-react-native/",
-    "infoTitle":
-      "Powering UberEATS with React Native and Uber Engineering",
+    "infoLink": "https://eng.uber.com/ubereats-react-native/",
+    "infoTitle": "Powering UberEATS with React Native and Uber Engineering",
     "pinned": true
   },
   {
